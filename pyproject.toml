--- conflicted
+++ resolved
@@ -14,11 +14,8 @@
     "reportlab==4.3.1",
     "schedule==1.2.0",
     "selenium==4.10.0",
-<<<<<<< HEAD
     "streamlit==1.43.2",
     "streamlit-folium==0.23.2",
-=======
     "streamlit==1.33.0",
     "tox>=4.24.2",
->>>>>>> 53a1c81e
 ]