--- conflicted
+++ resolved
@@ -1,3 +1,4 @@
+import json
 import shutil
 import time
 from copy import deepcopy
@@ -18,7 +19,7 @@
         scraper = ScraperService()
 
         flight_finder = FlightFinderService()
-        flight_finder.find_possible_roundtrip_flights_from_departure_airports(save_data=True)
+        flight_finder.find_possible_roundtrip_flights_from_departure_airports()
         flights = data_manager.get_possible_flights()
 
         departure_date = data_manager.config.flight_data.departure_date if data_manager.config.flight_data.departure_date \
@@ -51,7 +52,7 @@
                         return_result = scraper.check_direct_flight_availability(flight['return_flight'],
                                                                                  date)
         available_flights = flight_finder.find_available_roundtrip_flights()
-        data_manager.add_available_flights(available_flights, save_data=True)
+        data_manager.add_available_flights(available_flights)
         reporter = ReportService()
         reporter.generate_roundtrip_flight_report()
         email_service.send_email(**oneway_kwargs, recipient_emails=[data_manager.config.emailer.recipient])
@@ -70,8 +71,7 @@
         scraper = ScraperService()
 
         flight_finder = FlightFinderService()
-        flight_finder.find_possible_one_stop_flights(max_stops=data_manager.config.flight_data.max_stops,
-                                                     save_data=True)
+        flight_finder.find_possible_one_stop_flights(max_stops=data_manager.config.flight_data.max_stops)
         flights = data_manager.get_possible_flights()
 
         departure_date = data_manager.config.flight_data.departure_date if data_manager.config.flight_data.departure_date \
@@ -108,7 +108,7 @@
                         second_result = scraper.check_direct_flight_availability(flight['second_flight'],
                                                                                  date)
         available_flights = flight_finder.find_available_oneway_flights()
-        data_manager.add_available_flights(available_flights, save_data=True)
+        data_manager.add_available_flights(available_flights)
         reporter = ReportService()
         reporter.generate_oneway_flight_report()
         email_service.send_email(**oneway_kwargs, recipient_emails=[data_manager.config.emailer.recipient])
@@ -120,16 +120,12 @@
         data_manager.driver.quit()
 
 
-def check_possible_flights_workflow(mode='roundtrip', save_data=True):
+def check_possible_flights_workflow(mode='roundtrip'):
     flight_finder = FlightFinderService()
     if mode == 'roundtrip':
-        flight_finder.find_possible_roundtrip_flights_from_departure_airports(save_data)
+        flight_finder.find_possible_roundtrip_flights_from_departure_airports()
     elif mode == 'oneway':
-<<<<<<< HEAD
-        flight_finder.find_possible_one_stop_flights(save_data)
-=======
-        flight_finder.find_possible_one_stop_flights(max_stops=data_manager.config.flight_data.max_stops)
->>>>>>> 53a1c81e
+        flight_finder.find_possible_one_stop_flights()
 
 
 def create_report(mode='roundtrip'):
@@ -144,14 +140,14 @@
     email_service.send_email(**roundtrip_kwargs, recipient_emails=[data_manager.config.emailer.recipient])
 
 
-def check_available_flights(mode='roundtrip', save_data=True):
+def check_available_flights(mode='roundtrip'):
     flight_finder = FlightFinderService()
     if mode == 'oneway':
         available_flights = flight_finder.find_available_oneway_flights()
     elif mode == 'roundtrip':
         # flight_finder.find_possible_flights_from_departure_airports()
         available_flights = flight_finder.find_available_roundtrip_flights()
-    data_manager.add_available_flights(available_flights, save_data)
+    data_manager.add_available_flights(available_flights)
 
 
 def update_airports_database():
@@ -201,19 +197,21 @@
 
 
 if __name__ == '__main__':
+    # check_possible_flights_workflow('oneway')
     # one_way_workflow()
     # round_trip_workflow()
     # send_email()
     # schedule_one_way_workflow()
     # update_airports_database()
 
-    # mode = 'oneway'
-    # check_possible_flights_workflow(mode)
+    # finder = FlightFinderService()
+    # # finder.find_possible_roundtrip_flights_from_departure_airports()
+    # finder.find_possible_one_stop_flights(max_stops=1)
     #
     # checked_flights = data_manager.load_data(data_manager.config.data_manager.checked_flights_path)
     # data_manager.add_checked_flights(checked_flights)
-    # check_available_flights(mode)
-    # create_report(mode)
+    # check_available_flights('oneway')
+    # create_report('oneway')
     # create_report('roundtrip')
 
     do_pending_jobs()
