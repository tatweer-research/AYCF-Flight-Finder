--- conflicted
+++ resolved
@@ -72,11 +72,6 @@
 # Initialize the EmailService
 email_service = EmailService(sender_email='mohundkmar@gmail.com', sender_password='')
 
-<<<<<<< HEAD
-departure_airports = '\n- ' + '\n- '.join(system_config.flight_data.departure_airports)
-
-=======
->>>>>>> 2cec497d
 ROUNDTRIP_SUBJECT = "Round Trip: Wizz Air Flights Report!"
 
 ONEWAY_SUBJECT = "One Way: Wizz Air Flights Report!"
@@ -96,12 +91,7 @@
 
 Website: https://aycf-flightfinder.tatweer.network/
 """
-<<<<<<< HEAD
 ATTACHMENT_PATHS = [system_config.reporter.report_path]
-                    # system_config['logging']['log_file']]
-=======
-ATTACHMENT_PATHS = [data_manager.config.reporter.report_path]
->>>>>>> 2cec497d
 
 oneway_kwargs = {
                  'subject': ONEWAY_SUBJECT,
