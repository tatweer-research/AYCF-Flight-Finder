--- conflicted
+++ resolved
@@ -413,7 +413,6 @@
     return airport_name.split(" (")[0]
 
 
-<<<<<<< HEAD
 def create_custom_yamls():
     """
     This is the script used to create the files airport_database_iata.yaml and map_iata_to_german_name.yaml
@@ -506,8 +505,6 @@
     return match.group(1).strip(), match.group(2).strip()
 
 
-=======
->>>>>>> 2cec497d
 if __name__ == '__main__':
     name = "Budapest (BUD)"
     print(get_iata_code(name))  # Output: BUD