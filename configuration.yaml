general:
  driver_path: edge-driver/msedgedriver
  page_loading_time: 5
  action_wait_time: 1
  rate_limit_wait_time: 30
  headless: yes  # yes or no - if yes, the browser will not be displayed
  mode: oneway  # oneway or roundtrip
  time_stamp: ""

account:
  username: ""
  password: ""
  wizzair_url: "https://multipass.wizzair.com/de/w6/subscriptions"


flight_data:
  max_stops: 1  # 0 or 1
  departure_date:
  return_date:
  destination_airports:   # If not specified, all possible destination airports will be checked
<<<<<<< HEAD
    - London Luton (LTN)
    - Budapest (BUD)
    - Kopenhagen (CPH)
    - Madrid (MAD)

  departure_airports:
    - Riad (RUH)
    - Barcelona El Prat (BCN)
    - Amman (AMM)
    - Abu Dhabi (AUH)
    - Memmingen/München-West (FMM)
=======
    - Amman (AMM)

  departure_airports:
    - Abu Dhabi (AUH)
>>>>>>> 53a1c81e


logging:
  log_level_file: "DEBUG"
  log_level_console: "INFO"
  log_file: "wizzair-scraper.log"
  date_format: "%Y-%m-%d %H:%M:%S"
  log_format: "%(asctime)s - %(levelname)s - [%(module_path)s:%(lineno)d in %(funcName)s()] %(message)s"


data_manager:
  airport_iata_icao_path: data/airport_iata_icao_filtered.csv
  flight_data_path: data/flight_data.yaml
  airport_name_special_cases_path: data/airport_name_special_cases.yaml
  airport_database_iata_path: data/airport_database_iata.yaml
  map_iata_to_german_name_path: data/map_iata_to_german_name.yaml
  airport_database_dynamic_path: data/airport_database_dynamic.yaml
  airport_database_path: data/airport_database.yaml
  possible_flights_path: data/possible_flights.yaml
  checked_flights_path: data/checked_flights.yaml
  available_flights_path: data/available_flights.yaml
  multi_scraper_output_path: data/multi_scraper_output.yaml
  use_cache: yes  # yes or no - if yes data in the database will not be scraped again
  reset_databases: yes  # yes or no - if yes, the databases will be reset

reporter:
  report_path: data/report.pdf
  logo_path: data/logo.png

scraper:
  initialize_driver: yes  # yes or no - if no, the driver will not be initialized


emailer:
  recipient: test<|MERGE_RESOLUTION|>--- conflicted
+++ resolved
@@ -4,7 +4,7 @@
   action_wait_time: 1
   rate_limit_wait_time: 30
   headless: yes  # yes or no - if yes, the browser will not be displayed
-  mode: oneway  # oneway or roundtrip
+  mode: roundtrip  # oneway or roundtrip
   time_stamp: ""
 
 account:
@@ -14,11 +14,10 @@
 
 
 flight_data:
-  max_stops: 1  # 0 or 1
+  max_stops: 0  # 0 or 1
   departure_date:
   return_date:
   destination_airports:   # If not specified, all possible destination airports will be checked
-<<<<<<< HEAD
     - London Luton (LTN)
     - Budapest (BUD)
     - Kopenhagen (CPH)
@@ -30,12 +29,6 @@
     - Amman (AMM)
     - Abu Dhabi (AUH)
     - Memmingen/München-West (FMM)
-=======
-    - Amman (AMM)
-
-  departure_airports:
-    - Abu Dhabi (AUH)
->>>>>>> 53a1c81e
 
 
 logging:
